--- conflicted
+++ resolved
@@ -18,10 +18,7 @@
   - [x] Plane
   - [x] Triangle
   - [x] Triangle Meshes
-<<<<<<< HEAD
-    - [ ] BVH
-=======
->>>>>>> 5d62a219
+    - [x] BVH
 - Materials
   - [x] Flat
   - [x] Phong
