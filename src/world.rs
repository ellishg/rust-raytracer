use cgmath::MetricSpace;
use cgmath::{Point3, Vector4};
use image;
use std::error::Error;
use std::path::Path;
use time;

use super::bvh::Bvh;
use super::camera::Camera;
use super::color::Color;
use super::light::Light;
use super::object::Object;
use super::ray::Ray;
use rand::rngs::ThreadRng;

pub struct World {
    camera: Camera,
    objects: Vec<Object>,
    pub lights: Vec<Light>,
    background_color: Color,
    rng: ThreadRng,
}

impl World {
    pub fn new(camera: Camera, background_color: Color) -> World {
        World {
            camera,
            objects: vec![],
            lights: vec![],
            background_color,
            rng: rand::thread_rng(),
        }
    }

    pub fn add_object(&mut self, object: Object) {
        self.objects.push(object);
    }

    pub fn add_light(&mut self, light: Light) {
        self.lights.push(light);
    }

    /// Render the world scene to a png file with the given filename.
    /// The screen is treated as a width 1 square centered at the camera eye.
    /// TODO: Add options to control up sampling and down sampling
    pub fn render<P>(&mut self, path: P, samples_per_pixel: u16) -> Result<(), Box<dyn Error>>
    where
        P: AsRef<Path>,
    {
        assert!(samples_per_pixel != 0);
        let instant = time::Instant::now();

        // Take ownership of `objects` away from `self`.
        let mut objects: Vec<_> = self.objects.drain(..).collect();
        let bvh = Bvh::new(objects.iter().collect(), 5);

        // TODO: Make this multi-threaded.
        let pixels: Vec<Vec<Color>> = (0..self.camera.width)
            .into_iter()
            .map(|x| {
                (0..self.camera.height)
                    .into_iter()
                    .map(|y| {
                        let rgb_sum = (0..samples_per_pixel)
                            .into_iter()
                            .map(|_| {
<<<<<<< HEAD
                                let ray = self.camera.generate_ray(x, y, &mut self.rng);
                                let color = self.trace_ray(&bvh, &ray);
=======
                                let rng = if samples_per_pixel == 1 {
                                    None
                                } else {
                                    Some(&mut self.rng)
                                };
                                let ray = self.camera.generate_ray(x, y, rng);
                                let color = self.trace_ray(ray);
>>>>>>> 913037c8
                                color.to_vec()
                            })
                            .fold(Vector4::new(0., 0., 0., 0.), |acc, x| acc + x);
                        let res = rgb_sum / samples_per_pixel.into();
                        Color::rgba(res.x, res.y, res.z, res.w)
                    })
                    .collect()
            })
            .collect();
        let image = image::ImageBuffer::from_fn(self.camera.width, self.camera.height, |x, y| {
            let (r, g, b) = pixels[x as usize][y as usize].get_rgb();
            let pixel: image::Rgb<_> = [r, g, b].into();
            pixel
        });
        image.save(path)?;

        // Give ownership of `objects` back to `self`.
        self.objects = objects.drain(..).collect();

        debug!(
            "Rendered image in {} seconds.",
            instant.elapsed().as_seconds_f32()
        );
        Ok(())
    }

    fn trace_ray(&self, bvh: &Bvh, ray: &Ray) -> Color {
        if let Some((object, t)) = bvh.get_closest_intersection(&ray) {
            // Compute the color of the object that the ray first hits.
            let intersection_point: Point3<f32> = ray.get_point_on_ray(t).into();
            let illuminating_lights = self
                .lights
                .iter()
                .filter(|light| {
                    let light_ray = light.get_light_ray(intersection_point);
                    if let Some((_, t)) = bvh.get_closest_intersection(&light_ray) {
                        // TODO: Figure out a better way to detect shadows.
                        // TODO: This should be in light struct.
                        let epsilon_squared = 0.1;
                        if intersection_point.distance2(light_ray.get_point_on_ray(t).into())
                            > epsilon_squared
                        {
                            return false;
                        }
                    }
                    true
                })
                .collect();
            object.get_color(&ray, t, illuminating_lights, self)
        } else {
            // If the ray hits nothing, return the background color.
            self.background_color
        }
    }
}<|MERGE_RESOLUTION|>--- conflicted
+++ resolved
@@ -64,18 +64,13 @@
                         let rgb_sum = (0..samples_per_pixel)
                             .into_iter()
                             .map(|_| {
-<<<<<<< HEAD
-                                let ray = self.camera.generate_ray(x, y, &mut self.rng);
-                                let color = self.trace_ray(&bvh, &ray);
-=======
                                 let rng = if samples_per_pixel == 1 {
                                     None
                                 } else {
                                     Some(&mut self.rng)
                                 };
                                 let ray = self.camera.generate_ray(x, y, rng);
-                                let color = self.trace_ray(ray);
->>>>>>> 913037c8
+                                let color = self.trace_ray(&bvh, &ray);
                                 color.to_vec()
                             })
                             .fold(Vector4::new(0., 0., 0., 0.), |acc, x| acc + x);
