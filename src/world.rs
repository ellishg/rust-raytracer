use cgmath::MetricSpace;
use cgmath::{Point3, Vector4};
use image;
use std::error::Error;
use std::path::Path;
use time;

use super::bvh::Bvh;
use super::camera::Camera;
use super::color::Color;
use super::light::Light;
use super::object::Object;
use super::ray::Ray;
use rand::rngs::ThreadRng;

pub struct World {
    camera: Camera,
    objects: Vec<Object>,
    pub lights: Vec<Light>,
    background_color: Color,
    rng: ThreadRng,
}

impl World {
    pub fn new(camera: Camera, background_color: Color) -> World {
        World {
            camera,
            objects: vec![],
            lights: vec![],
            background_color,
            rng: rand::thread_rng(),
        }
    }

    pub fn add_object(&mut self, object: Object) {
        self.objects.push(object);
    }

    pub fn add_light(&mut self, light: Light) {
        self.lights.push(light);
    }

    /// Render the world scene to a png file with the given filename.
    /// The screen is treated as a width 1 square centered at the camera eye.
    /// TODO: Add options to control up sampling and down sampling
    pub fn render<P>(&mut self, path: P, samples_per_pixel: u16) -> Result<(), Box<dyn Error>>
    where
        P: AsRef<Path>,
    {
        assert!(samples_per_pixel != 0);
        let instant = time::Instant::now();
        let max_ray_bounces = 10;

        // Take ownership of `objects` away from `self`.
        let mut objects: Vec<_> = self.objects.drain(..).collect();
        let bvh = Bvh::new(objects.iter().collect(), 5);

        // TODO: Make this multi-threaded.
        let pixels: Vec<Vec<Color>> = (0..self.camera.width)
            .into_iter()
            .map(|x| {
                (0..self.camera.height)
                    .into_iter()
                    .map(|y| {
                        let rgb_sum = (0..samples_per_pixel)
                            .into_iter()
                            .map(|_| {
                                let rng = if samples_per_pixel == 1 {
                                    None
                                } else {
                                    Some(&mut self.rng)
                                };
                                let ray = self.camera.generate_ray(x, y, rng);
<<<<<<< HEAD
                                let color = self.trace_ray(&bvh, &ray);
=======
                                let color = self.trace_ray(ray, max_ray_bounces);
>>>>>>> 5d62a219
                                color.to_vec()
                            })
                            .fold(Vector4::new(0., 0., 0., 0.), |acc, x| acc + x);
                        let res = rgb_sum / samples_per_pixel.into();
                        Color::rgba(res.x, res.y, res.z, res.w)
                    })
                    .collect()
            })
            .collect();
        let image = image::ImageBuffer::from_fn(self.camera.width, self.camera.height, |x, y| {
            let (r, g, b) = pixels[x as usize][y as usize].get_rgb();
            let pixel: image::Rgb<_> = [r, g, b].into();
            pixel
        });
        image.save(path)?;

        // Give ownership of `objects` back to `self`.
        self.objects = objects.drain(..).collect();

        debug!(
            "Rendered image in {} seconds.",
            instant.elapsed().as_seconds_f32()
        );
        Ok(())
    }

<<<<<<< HEAD
    fn trace_ray(&self, bvh: &Bvh, ray: &Ray) -> Color {
        if let Some((object, t)) = bvh.get_closest_intersection(&ray) {
=======
    pub fn get_closest_intersection(&self, ray: Ray) -> Option<(&Object, f32)> {
        self.objects
            .iter()
            .filter_map(|object| match object.get_intersection(ray) {
                Some(t) => Some((object, t)),
                None => None,
            })
            // Just a hacky way to find the smallest t value.
            .min_by(|(_, t_left), (_, t_right)| {
                t_left
                    .partial_cmp(t_right)
                    .unwrap_or(std::cmp::Ordering::Equal)
            })
    }

    /// Trace a ray in the world and return the color it should produce.
    /// `max_depth` is the maximum number of bounces we should compute for this ray.
    pub fn trace_ray(&self, ray: Ray, max_depth: usize) -> Color {
        if max_depth == 0 {
            self.background_color
        } else if let Some((object, t)) = self.get_closest_intersection(ray) {
>>>>>>> 5d62a219
            // Compute the color of the object that the ray first hits.
            let intersection_point = ray.get_point_on_ray(t).into();
            let illuminating_lights = self
                .lights
                .iter()
                .filter(|light| {
                    let light_ray = light.get_light_ray(intersection_point);
<<<<<<< HEAD
                    if let Some((_, t)) = bvh.get_closest_intersection(&light_ray) {
                        // TODO: Figure out a better way to detect shadows.
                        // TODO: This should be in light struct.
                        let epsilon_squared = 0.1;
                        if intersection_point.distance2(light_ray.get_point_on_ray(t).into())
                            > epsilon_squared
                        {
                            return false;
                        }
=======
                    let light_to_object_t =
                        intersection_point.distance(light_ray.get_point_on_ray(0.0).into());
                    // TODO: Shadows don't work correctly with reflective or refractive surfaces.
                    if let Some((_, shadow_t)) = self.get_closest_intersection(light_ray) {
                        let epsilon = 1e-4;
                        let is_in_shadow = shadow_t + epsilon < light_to_object_t;
                        !is_in_shadow
                    } else {
                        false
>>>>>>> 5d62a219
                    }
                })
                .collect();
<<<<<<< HEAD
            object.get_color(&ray, t, illuminating_lights, self)
=======
            object.get_color(ray, t, illuminating_lights, self, max_depth - 1)
>>>>>>> 5d62a219
        } else {
            // If the ray hits nothing, return the background color.
            self.background_color
        }
    }
}<|MERGE_RESOLUTION|>--- conflicted
+++ resolved
@@ -1,5 +1,5 @@
 use cgmath::MetricSpace;
-use cgmath::{Point3, Vector4};
+use cgmath::Vector4;
 use image;
 use std::error::Error;
 use std::path::Path;
@@ -71,11 +71,7 @@
                                     Some(&mut self.rng)
                                 };
                                 let ray = self.camera.generate_ray(x, y, rng);
-<<<<<<< HEAD
-                                let color = self.trace_ray(&bvh, &ray);
-=======
-                                let color = self.trace_ray(ray, max_ray_bounces);
->>>>>>> 5d62a219
+                                let color = self.trace_ray(&bvh, &ray, max_ray_bounces);
                                 color.to_vec()
                             })
                             .fold(Vector4::new(0., 0., 0., 0.), |acc, x| acc + x);
@@ -102,32 +98,12 @@
         Ok(())
     }
 
-<<<<<<< HEAD
-    fn trace_ray(&self, bvh: &Bvh, ray: &Ray) -> Color {
-        if let Some((object, t)) = bvh.get_closest_intersection(&ray) {
-=======
-    pub fn get_closest_intersection(&self, ray: Ray) -> Option<(&Object, f32)> {
-        self.objects
-            .iter()
-            .filter_map(|object| match object.get_intersection(ray) {
-                Some(t) => Some((object, t)),
-                None => None,
-            })
-            // Just a hacky way to find the smallest t value.
-            .min_by(|(_, t_left), (_, t_right)| {
-                t_left
-                    .partial_cmp(t_right)
-                    .unwrap_or(std::cmp::Ordering::Equal)
-            })
-    }
-
     /// Trace a ray in the world and return the color it should produce.
     /// `max_depth` is the maximum number of bounces we should compute for this ray.
-    pub fn trace_ray(&self, ray: Ray, max_depth: usize) -> Color {
+    pub fn trace_ray(&self, bvh: &Bvh, ray: &Ray, max_depth: usize) -> Color {
         if max_depth == 0 {
             self.background_color
-        } else if let Some((object, t)) = self.get_closest_intersection(ray) {
->>>>>>> 5d62a219
+        } else if let Some((object, t)) = bvh.get_closest_intersection(&ray) {
             // Compute the color of the object that the ray first hits.
             let intersection_point = ray.get_point_on_ray(t).into();
             let illuminating_lights = self
@@ -135,35 +111,19 @@
                 .iter()
                 .filter(|light| {
                     let light_ray = light.get_light_ray(intersection_point);
-<<<<<<< HEAD
-                    if let Some((_, t)) = bvh.get_closest_intersection(&light_ray) {
-                        // TODO: Figure out a better way to detect shadows.
-                        // TODO: This should be in light struct.
-                        let epsilon_squared = 0.1;
-                        if intersection_point.distance2(light_ray.get_point_on_ray(t).into())
-                            > epsilon_squared
-                        {
-                            return false;
-                        }
-=======
                     let light_to_object_t =
                         intersection_point.distance(light_ray.get_point_on_ray(0.0).into());
                     // TODO: Shadows don't work correctly with reflective or refractive surfaces.
-                    if let Some((_, shadow_t)) = self.get_closest_intersection(light_ray) {
+                    if let Some((_, shadow_t)) = bvh.get_closest_intersection(&light_ray) {
                         let epsilon = 1e-4;
                         let is_in_shadow = shadow_t + epsilon < light_to_object_t;
                         !is_in_shadow
                     } else {
                         false
->>>>>>> 5d62a219
                     }
                 })
                 .collect();
-<<<<<<< HEAD
-            object.get_color(&ray, t, illuminating_lights, self)
-=======
-            object.get_color(ray, t, illuminating_lights, self, max_depth - 1)
->>>>>>> 5d62a219
+            object.get_color(&ray, t, illuminating_lights, bvh, self, max_depth - 1)
         } else {
             // If the ray hits nothing, return the background color.
             self.background_color
