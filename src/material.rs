use cgmath::{InnerSpace, Point3};
use image;
use std::error::Error;
use std::rc::Rc;

use super::color::Color;
use super::light::Light;
use super::object::Object;
use super::ray::Ray;
use super::utils::{clamp, reflect, refract};
use super::world::World;

pub enum TextureType {
    Texture(Rc<image::RgbImage>),
    Flat(Color),
    None,
}

#[derive(Clone)]
pub enum MaterialType {
    Composition(Vec<(MaterialType, f32)>),
    Phong {
        diffuse: f32,
        specular: f32,
        shininess: f32,
    },
    Reflective,
    Refractive(f32),
    None,
}

#[derive(Clone)]
pub struct Material {
    material_type: MaterialType,
    texture_type: TextureType,
}

impl TextureType {
    pub fn new_texture<P>(path: P) -> Result<Self, Box<dyn Error>>
    where
        P: AsRef<std::path::Path>,
    {
        let image = image::io::Reader::open(path)?.decode()?;
        let buf = image.to_rgb();
        Ok(TextureType::Texture(Rc::new(buf)))
    }

    pub fn new_flat(color: Color) -> Self {
        TextureType::Flat(color)
    }

    fn sample(&self, object: &Object, intersection_point: Point3<f32>) -> Color {
        match self {
            TextureType::Texture(buf) => {
                // TODO: Add options for wrapping/clamping and filter type.
                let width = buf.width() as f32;
                let height = buf.height() as f32;
                let (u, v) = object.get_uv(intersection_point).into();
                // Wrap uv coordinates.
                let (u, v) = (u.rem_euclid(1.0), v.rem_euclid(1.0));
                let x = (u * width).trunc();
                let y = (v * height).trunc();
                let x = clamp(x, 0.0, width - 1.0) as u32;
                let y = clamp(y, 0.0, height - 1.0) as u32;
                let pixel = buf.get_pixel(x, y);
                let (r, g, b) = (pixel[0], pixel[1], pixel[2]);
                let r = (r as f32) / 255.0;
                let g = (g as f32) / 255.0;
                let b = (b as f32) / 255.0;
                Color::rgb(r, g, b)
            }
            TextureType::Flat(color) => *color,
            TextureType::None => Color::rgb(0.5, 0.5, 0.5),
        }
    }
}

impl Clone for TextureType {
    fn clone(&self) -> Self {
        match self {
            TextureType::Texture(buf) => TextureType::Texture(Rc::clone(buf)),
            TextureType::Flat(color) => TextureType::Flat(*color),
            TextureType::None => TextureType::None,
        }
    }
}

impl MaterialType {
    pub fn new_phong(diffuse: f32, specular: f32, shininess: f32) -> Self {
        MaterialType::Phong {
            diffuse,
            specular,
            shininess,
        }
    }

    /// Returns the color of `object` at the point given by `incoming_ray.get_point_on_ray(t)`.
    ///
    /// All arguments are in world space coordinates.
    pub fn get_color(
        &self,
<<<<<<< HEAD
=======
        surface_color: Color,
>>>>>>> 5d62a219
        incoming_ray: &Ray,
        t: f32,
        object: &Object,
        lights: Vec<&Light>,
        world: &World,
        max_depth: usize,
    ) -> Color {
        match self {
            MaterialType::Composition(materials) => materials
                .iter()
                .map(|(material, coefficient)| {
                    *coefficient
                        * material.get_color(
                            surface_color,
                            incoming_ray,
                            t,
                            object,
                            lights.clone(),
                            world,
                            max_depth,
                        )
                })
                .fold((0.0, 0.0, 0.0, 0.0).into(), |acc, x| acc + x),
            MaterialType::Phong {
                diffuse,
                specular,
                shininess,
            } => {
                let intersection_point = incoming_ray.get_point_on_ray(t).into();
                let normal = object.get_normal(intersection_point);
                lights
                    .iter()
                    .map(|light| {
                        // TODO: Either add ambient component here, or create a new light type.
                        let light_ray = light.get_light_ray(intersection_point);
                        // TODO: Give falloff code to Light.
                        let falloff =
                            5.0 / (0.001 + (intersection_point - light.position).magnitude2());
                        let light_color = falloff * light.color;
                        let reflection_vector = reflect(light_ray.get_direction(), normal);
                        let specular_intensity = clamp(
                            -reflection_vector.dot(incoming_ray.get_direction()),
                            0.0,
                            1.0,
                        );
                        let diffuse_intensity =
                            clamp(-light_ray.get_direction().dot(normal), 0.0, 1.0);
                        surface_color
                            * (diffuse * diffuse_intensity
                                + specular * specular_intensity.powf(*shininess))
                            * light_color
                    })
                    .fold((0.0, 0.0, 0.0, 0.0).into(), |acc, x| acc + x)
            }
            MaterialType::Reflective => {
                let intersection_point = incoming_ray.get_point_on_ray(t).into();
                let normal = object.get_normal(intersection_point);
                let reflection_direction = reflect(incoming_ray.get_direction(), normal);
                let reflected_ray = Ray::new(intersection_point, reflection_direction);
                // We move the ray forward slightly so that we don't intersect the same location.
                let reflected_ray = reflected_ray.offset(1e-4);
                world.trace_ray(reflected_ray, max_depth)
            }
            MaterialType::Refractive(refraction_index) => {
                let intersection_point = incoming_ray.get_point_on_ray(t).into();
                let normal = object.get_normal(intersection_point);
                let refraction_direction =
                    refract(incoming_ray.get_direction(), normal, *refraction_index);
                let refracted_ray = Ray::new(intersection_point, refraction_direction);
                // We move the ray forward slightly so that we don't intersect the same location.
                let refracted_ray = refracted_ray.offset(1e-4);
                world.trace_ray(refracted_ray, max_depth)
            }
            MaterialType::None => Color::rgb(0.5, 0.5, 0.5),
        }
    }
}

impl Material {
    pub fn new(material_type: MaterialType, texture_type: TextureType) -> Self {
        Material {
            material_type,
            texture_type,
        }
    }

    /// Returns the color of `object` at the point given by `incoming_ray.get_point_on_ray(t)`.
    ///
    /// All arguments are in world space coordinates.
    pub fn get_color(
        &self,
        incoming_ray: Ray,
        t: f32,
        object: &Object,
        lights: Vec<&Light>,
        world: &World,
        max_depth: usize,
    ) -> Color {
        let intersection_point = incoming_ray.get_point_on_ray(t).into();
        let surface_color = self.texture_type.sample(object, intersection_point);
        self.material_type.get_color(
            surface_color,
            &incoming_ray,
            t,
            object,
            lights,
            world,
            max_depth,
        )
    }
}<|MERGE_RESOLUTION|>--- conflicted
+++ resolved
@@ -3,6 +3,7 @@
 use std::error::Error;
 use std::rc::Rc;
 
+use super::bvh::Bvh;
 use super::color::Color;
 use super::light::Light;
 use super::object::Object;
@@ -99,14 +100,12 @@
     /// All arguments are in world space coordinates.
     pub fn get_color(
         &self,
-<<<<<<< HEAD
-=======
         surface_color: Color,
->>>>>>> 5d62a219
         incoming_ray: &Ray,
         t: f32,
         object: &Object,
         lights: Vec<&Light>,
+        bvh: &Bvh,
         world: &World,
         max_depth: usize,
     ) -> Color {
@@ -121,6 +120,7 @@
                             t,
                             object,
                             lights.clone(),
+                            bvh,
                             world,
                             max_depth,
                         )
@@ -164,7 +164,7 @@
                 let reflected_ray = Ray::new(intersection_point, reflection_direction);
                 // We move the ray forward slightly so that we don't intersect the same location.
                 let reflected_ray = reflected_ray.offset(1e-4);
-                world.trace_ray(reflected_ray, max_depth)
+                world.trace_ray(bvh, &reflected_ray, max_depth)
             }
             MaterialType::Refractive(refraction_index) => {
                 let intersection_point = incoming_ray.get_point_on_ray(t).into();
@@ -174,7 +174,7 @@
                 let refracted_ray = Ray::new(intersection_point, refraction_direction);
                 // We move the ray forward slightly so that we don't intersect the same location.
                 let refracted_ray = refracted_ray.offset(1e-4);
-                world.trace_ray(refracted_ray, max_depth)
+                world.trace_ray(bvh, &refracted_ray, max_depth)
             }
             MaterialType::None => Color::rgb(0.5, 0.5, 0.5),
         }
@@ -194,10 +194,11 @@
     /// All arguments are in world space coordinates.
     pub fn get_color(
         &self,
-        incoming_ray: Ray,
+        incoming_ray: &Ray,
         t: f32,
         object: &Object,
         lights: Vec<&Light>,
+        bvh: &Bvh,
         world: &World,
         max_depth: usize,
     ) -> Color {
@@ -209,6 +210,7 @@
             t,
             object,
             lights,
+            bvh,
             world,
             max_depth,
         )
